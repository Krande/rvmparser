﻿<?xml version="1.0" encoding="utf-8"?>
<Project ToolsVersion="4.0" xmlns="http://schemas.microsoft.com/developer/msbuild/2003">
  <ItemGroup>
    <Filter Include="libtess2">
      <UniqueIdentifier>{11637dd8-56a2-4f99-a802-7bdeac2cafbe}</UniqueIdentifier>
    </Filter>
    <Filter Include="src">
      <UniqueIdentifier>{4FC737F1-C7A5-4376-A066-2A32D752A2FF}</UniqueIdentifier>
      <Extensions>cpp;c;cc;cxx;def;odl;idl;hpj;bat;asm;asmx</Extensions>
    </Filter>
  </ItemGroup>
  <ItemGroup>
    <ClInclude Include="..\src\RVMParser.h">
      <Filter>src</Filter>
    </ClInclude>
    <ClInclude Include="..\libs\libtess2\Include\tesselator.h">
      <Filter>libtess2</Filter>
    </ClInclude>
    <ClInclude Include="..\libs\libtess2\Source\bucketalloc.h">
      <Filter>libtess2</Filter>
    </ClInclude>
    <ClInclude Include="..\libs\libtess2\Source\dict.h">
      <Filter>libtess2</Filter>
    </ClInclude>
    <ClInclude Include="..\libs\libtess2\Source\geom.h">
      <Filter>libtess2</Filter>
    </ClInclude>
    <ClInclude Include="..\libs\libtess2\Source\mesh.h">
      <Filter>libtess2</Filter>
    </ClInclude>
    <ClInclude Include="..\libs\libtess2\Source\priorityq.h">
      <Filter>libtess2</Filter>
    </ClInclude>
    <ClInclude Include="..\libs\libtess2\Source\sweep.h">
      <Filter>libtess2</Filter>
    </ClInclude>
    <ClInclude Include="..\libs\libtess2\Source\tess.h">
      <Filter>libtess2</Filter>
    </ClInclude>
    <ClInclude Include="..\src\ExportObj.h">
      <Filter>src</Filter>
    </ClInclude>
    <ClInclude Include="..\src\Store.h">
      <Filter>src</Filter>
    </ClInclude>
    <ClInclude Include="..\src\Tessellator.h">
      <Filter>src</Filter>
    </ClInclude>
    <ClInclude Include="..\src\FindConnections.h">
      <Filter>src</Filter>
    </ClInclude>
    <ClInclude Include="..\src\StoreVisitor.h">
      <Filter>src</Filter>
    </ClInclude>
    <ClInclude Include="..\src\AddStats.h">
      <Filter>src</Filter>
    </ClInclude>
    <ClInclude Include="..\src\Arena.h">
      <Filter>src</Filter>
    </ClInclude>
<<<<<<< HEAD
    <ClInclude Include="..\src\Flatten.h">
=======
    <ClInclude Include="..\src\DumpNames.h">
>>>>>>> 3b3e8284
      <Filter>src</Filter>
    </ClInclude>
  </ItemGroup>
  <ItemGroup>
    <ClCompile Include="..\src\RVMParser.cpp">
      <Filter>src</Filter>
    </ClCompile>
    <ClCompile Include="..\src\main.cpp">
      <Filter>src</Filter>
    </ClCompile>
    <ClCompile Include="..\libs\libtess2\Source\bucketalloc.c">
      <Filter>libtess2</Filter>
    </ClCompile>
    <ClCompile Include="..\libs\libtess2\Source\dict.c">
      <Filter>libtess2</Filter>
    </ClCompile>
    <ClCompile Include="..\libs\libtess2\Source\geom.c">
      <Filter>libtess2</Filter>
    </ClCompile>
    <ClCompile Include="..\libs\libtess2\Source\mesh.c">
      <Filter>libtess2</Filter>
    </ClCompile>
    <ClCompile Include="..\libs\libtess2\Source\priorityq.c">
      <Filter>libtess2</Filter>
    </ClCompile>
    <ClCompile Include="..\libs\libtess2\Source\sweep.c">
      <Filter>libtess2</Filter>
    </ClCompile>
    <ClCompile Include="..\libs\libtess2\Source\tess.c">
      <Filter>libtess2</Filter>
    </ClCompile>
    <ClCompile Include="..\src\ExportObj.cpp">
      <Filter>src</Filter>
    </ClCompile>
    <ClCompile Include="..\src\Store.cpp">
      <Filter>src</Filter>
    </ClCompile>
    <ClCompile Include="..\src\Tessellator.cpp">
      <Filter>src</Filter>
    </ClCompile>
    <ClCompile Include="..\src\FindConnections.cpp">
      <Filter>src</Filter>
    </ClCompile>
    <ClCompile Include="..\src\AddStats.cpp">
      <Filter>src</Filter>
    </ClCompile>
    <ClCompile Include="..\src\Arena.cpp">
      <Filter>src</Filter>
    </ClCompile>
<<<<<<< HEAD
    <ClCompile Include="..\src\Flatten.cpp">
=======
    <ClCompile Include="..\src\DumpNames.cpp">
>>>>>>> 3b3e8284
      <Filter>src</Filter>
    </ClCompile>
  </ItemGroup>
</Project><|MERGE_RESOLUTION|>--- conflicted
+++ resolved
@@ -58,11 +58,10 @@
     <ClInclude Include="..\src\Arena.h">
       <Filter>src</Filter>
     </ClInclude>
-<<<<<<< HEAD
     <ClInclude Include="..\src\Flatten.h">
-=======
+      <Filter>src</Filter>
+    </ClInclude>
     <ClInclude Include="..\src\DumpNames.h">
->>>>>>> 3b3e8284
       <Filter>src</Filter>
     </ClInclude>
   </ItemGroup>
@@ -112,11 +111,10 @@
     <ClCompile Include="..\src\Arena.cpp">
       <Filter>src</Filter>
     </ClCompile>
-<<<<<<< HEAD
     <ClCompile Include="..\src\Flatten.cpp">
-=======
+      <Filter>src</Filter>
+    </ClCompile>
     <ClCompile Include="..\src\DumpNames.cpp">
->>>>>>> 3b3e8284
       <Filter>src</Filter>
     </ClCompile>
   </ItemGroup>
