--- conflicted
+++ resolved
@@ -18,28 +18,6 @@
 
 ```
 Usage: rvmparser [options] files                
-<<<<<<< HEAD
-                                                                                       
-Files with .rvm-suffix will be interpreted as a geometry files, and files with .txt    
-suffix will be interpreted as attribute files.                                         
-You typically want to pass one of each.                                                
-                                                                                       
-Options:                                                                               
-    --keep-groups=filename.txt   Provide a list of group names to keep. Groups not     
-                                 itself or with a child in this list will be merged    
-                                 with the first parent that should be kept.            
-    --output-json=filename.json  Write hierarchy with attributes to a json file.       
-    --output-txt=filename.txt    Dump all group names to a text file.                  
-    --output-rev=filename.rev    Write database as a text .rev file.
-    --output-obj=filenamestem    Write geometry to an obj file, .obj and .mtl          
-                                 are added to filenamestem.                            
-    --group-bounding-boxes       Include wireframe of boundingboxes of groups in output
-    --color-attribute=key        Specify which attributes that contain color, empty    
-                                 imply that material id of group is used.              
-    --tolerance=value            Tessellation tolerance, given in world frame.         
-    --cull-scale=value           Cull objects that are smaller than cull-scale times   
-                                 tolerance. Set to a negative value to disable culling.
-=======
 
 Files with .rvm-suffix will be interpreted as a geometry files, and files with .txt or .att suffix
 will be interpreted as attribute files. A rvm file typically has a matching attribute file.
@@ -53,6 +31,7 @@
                                       with its children. Default is no groups are discarded.
   --output-json=<filename.json>       Write hierarchy with attributes to a json file.
   --output-txt=<filename.txt>         Dump all group names to a text file.
+  --output-rev=filename.rev    Write database as a text .rev file.
   --output-obj=<filenamestem>         Write geometry to an obj file. The suffices .obj and .mtl are
                                       added to the filenamestem.
   --output-gltf=<filename.glb>        Write geometry into a GLTF file.
@@ -73,7 +52,6 @@
                                       is 0.1.
   --cull-scale=value                  Cull objects smaller than cull-scale times tolerance. Set to
                                       a negative value to disable culling. Disabled by default.
->>>>>>> c8a651d2
 ```
 
 ## Building
