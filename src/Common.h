--- conflicted
+++ resolved
@@ -109,8 +109,5 @@
 void align(Store* store, Logger logger);
 bool exportJson(Store* store, Logger logger, const char* path);
 bool discardGroups(Store* store, Logger logger, const void* ptr, size_t size);
-<<<<<<< HEAD
 bool exportRev(Store* store, Logger logger, const char* path);
-=======
-bool exportGLTF(Store* store, Logger logger, const char* path, bool rotateZToY, bool centerModel, bool includeAttributes);
->>>>>>> c8a651d2
+bool exportGLTF(Store* store, Logger logger, const char* path, bool rotateZToY, bool centerModel, bool includeAttributes);