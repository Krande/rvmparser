#include <cassert>
#include "Store.h"
#include "AddStats.h"

void AddStats::init(class Store& store)
{
  store.stats = store.arena.alloc<Stats>();
  stats = store.stats;
}

void AddStats::beginGroup(Group* group)
{
  stats->group_n++;
}

void AddStats::geometry(struct Geometry* geo)
{
  stats->geometry_n++;
  switch (geo->kind) {
  case Geometry::Kind::Pyramid: stats->pyramid_n++; break;
  case Geometry::Kind::Box: stats->box_n++; break;
  case Geometry::Kind::RectangularTorus: stats->rectangular_torus_n++; break;
  case Geometry::Kind::CircularTorus: stats->circular_torus_n++; break;
  case Geometry::Kind::EllipticalDish: stats->elliptical_dish_n++; break;
  case Geometry::Kind::SphericalDish: stats->spherical_dish_n++; break;
  case Geometry::Kind::Snout: stats->snout_n++; break;
  case Geometry::Kind::Cylinder: stats->cylinder_n++; break;
  case Geometry::Kind::Sphere: stats->sphere_n++; break;
  case Geometry::Kind::FacetGroup:
    stats->facetgroup_n++;
    stats->facetgroup_polygon_n += geo->facetGroup.polygons_n;
    for (unsigned p = 0; p < geo->facetGroup.polygons_n; p++) {
      stats->facetgroup_polygon_n_contours_n += geo->facetGroup.polygons[p].contours_n;
      for (unsigned c = 0; c < geo->facetGroup.polygons[p].contours_n; c++) {
        stats->facetgroup_polygon_n_vertices_n += geo->facetGroup.polygons[p].contours[c].vertices_n;
      }
    }
    
    break;
  case Geometry::Kind::Line: stats->line_n++; break;
  default:
    assert(false && "Unhandled primitive type");
    break;
  }

}

bool AddStats::done()
{
  fprintf(stderr, "Stats:\n");
  fprintf(stderr, "    Groups                 %d\n", stats->group_n);
  fprintf(stderr, "    Geometries             %d (grp avg=%.1f)\n", stats->geometry_n, stats->geometry_n/float(stats->group_n));
  fprintf(stderr, "        Pyramids           %d\n", stats->pyramid_n);
  fprintf(stderr, "        Boxes              %d\n", stats->box_n);
  fprintf(stderr, "        Rectangular tori   %d\n", stats->rectangular_torus_n);
  fprintf(stderr, "        Circular tori      %d\n", stats->circular_torus_n);
  fprintf(stderr, "        Elliptical dish    %d\n", stats->elliptical_dish_n);
  fprintf(stderr, "        Spherical dish     %d\n", stats->spherical_dish_n);
  fprintf(stderr, "        Snouts             %d\n", stats->snout_n);
  fprintf(stderr, "        Cylinders          %d\n", stats->cylinder_n);
  fprintf(stderr, "        Spheres            %d\n", stats->sphere_n);
  fprintf(stderr, "        Facet groups       %d\n", stats->facetgroup_n);
<<<<<<< HEAD
  fprintf(stderr, "            polygons       %d (fgrp avg=%d)\n", stats->facetgroup_polygon_n, unsigned(stats->facetgroup_polygon_n/float(stats->facetgroup_n)));
  fprintf(stderr, "            contours       %d (poly avg=%d)\n", stats->facetgroup_polygon_n_contours_n, unsigned(stats->facetgroup_polygon_n_contours_n / float(stats->facetgroup_polygon_n)));
  fprintf(stderr, "            vertices       %d (cont avg=%d)\n", stats->facetgroup_polygon_n_vertices_n, unsigned(stats->facetgroup_polygon_n_vertices_n / float(stats->facetgroup_polygon_n_contours_n)));
=======
  fprintf(stderr, "            polygons       %d (fgrp avg=%.1f)\n", stats->facetgroup_polygon_n, (stats->facetgroup_polygon_n/float(stats->facetgroup_n)));
  fprintf(stderr, "            contours       %d (poly avg=%.1f)\n", stats->facetgroup_polygon_n_contours_n, (stats->facetgroup_polygon_n_contours_n / float(stats->facetgroup_polygon_n)));
  fprintf(stderr, "            vertices       %d (cont avg=%.1f)\n", stats->facetgroup_polygon_n_vertices_n, (stats->facetgroup_polygon_n_vertices_n / float(stats->facetgroup_polygon_n_contours_n)));
>>>>>>> 3b3e8284
  fprintf(stderr, "        Lines              %d\n", stats->line_n);

  return true;
}<|MERGE_RESOLUTION|>--- conflicted
+++ resolved
@@ -60,15 +60,9 @@
   fprintf(stderr, "        Cylinders          %d\n", stats->cylinder_n);
   fprintf(stderr, "        Spheres            %d\n", stats->sphere_n);
   fprintf(stderr, "        Facet groups       %d\n", stats->facetgroup_n);
-<<<<<<< HEAD
-  fprintf(stderr, "            polygons       %d (fgrp avg=%d)\n", stats->facetgroup_polygon_n, unsigned(stats->facetgroup_polygon_n/float(stats->facetgroup_n)));
-  fprintf(stderr, "            contours       %d (poly avg=%d)\n", stats->facetgroup_polygon_n_contours_n, unsigned(stats->facetgroup_polygon_n_contours_n / float(stats->facetgroup_polygon_n)));
-  fprintf(stderr, "            vertices       %d (cont avg=%d)\n", stats->facetgroup_polygon_n_vertices_n, unsigned(stats->facetgroup_polygon_n_vertices_n / float(stats->facetgroup_polygon_n_contours_n)));
-=======
   fprintf(stderr, "            polygons       %d (fgrp avg=%.1f)\n", stats->facetgroup_polygon_n, (stats->facetgroup_polygon_n/float(stats->facetgroup_n)));
   fprintf(stderr, "            contours       %d (poly avg=%.1f)\n", stats->facetgroup_polygon_n_contours_n, (stats->facetgroup_polygon_n_contours_n / float(stats->facetgroup_polygon_n)));
   fprintf(stderr, "            vertices       %d (cont avg=%.1f)\n", stats->facetgroup_polygon_n_vertices_n, (stats->facetgroup_polygon_n_vertices_n / float(stats->facetgroup_polygon_n_contours_n)));
->>>>>>> 3b3e8284
   fprintf(stderr, "        Lines              %d\n", stats->line_n);
 
   return true;
